--- conflicted
+++ resolved
@@ -613,13 +613,9 @@
         'license'
     ]
     classifier = None
-    cmd = ['python', 'setup.py'] + ['--' + classifier for classifier in _package_classifiers]
+    cmd = [sys.executable, 'setup.py'] + ['--' + classifier for classifier in _package_classifiers]
     p = subprocess.Popen(
-<<<<<<< HEAD
-        [sys.executable, 'setup.py'] + ['--' + classifier for classifier in _package_classifiers],
-=======
         cmd,
->>>>>>> 0f718626
         stdout=subprocess.PIPE, stderr=subprocess.PIPE,
         cwd=project_dir
     )
